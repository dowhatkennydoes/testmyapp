<!DOCTYPE html>
<html lang="en">
  <head>
    <meta charset="UTF-8" />
    <meta http-equiv="X-UA-Compatible" content="IE=edge" />
    <meta name="viewport" content="width=device-width, initial-scale=1.0" />
    <title>CMS Ecommerce App</title>
    <link href="https://fonts.googleapis.com/css2?family=Inter&display=swap" rel="stylesheet">
    <link href="https://cdn.jsdelivr.net/npm/bootstrap@5.3.0/dist/css/bootstrap.min.css" rel="stylesheet">
    <link rel="stylesheet" href="https://cdnjs.cloudflare.com/ajax/libs/font-awesome/6.0.0/css/all.min.css" integrity="sha512-" crossorigin="anonymous" referrerpolicy="no-referrer" />
    <link rel="stylesheet" href="styles.css">
    <script crossorigin src="https://unpkg.com/react@17/umd/react.production.min.js"></script>
    <script crossorigin src="https://unpkg.com/react-dom@17/umd/react-dom.production.min.js"></script>
    <script crossorigin src="https://unpkg.com/babel-standalone@6/babel.min.js"></script>
  </head>
  <body>
    <header class="bg-primary text-white p-3 mb-4">
      <div class="container d-flex justify-content-between align-items-center">
        <h1 class="h3 mb-0"><i class="fas fa-store me-2"></i>Ecommerce Demo</h1>
        <button class="btn btn-light dark-mode-toggle"><i class="fas fa-moon"></i></button>
      </div>
    </header>
    <div id="root" class="container"></div>
    <footer class="text-white">
      &copy; 2025 My Shop
    </footer>
    <script type="text/babel">
      const currency = new Intl.NumberFormat('en-US', { style: 'currency', currency: 'USD' });
      const App = () => {
        const [products, setProducts] = React.useState([]);
        const [name, setName] = React.useState('');
        const [price, setPrice] = React.useState('');
        const [messages, setMessages] = React.useState([]);
        const [userMessage, setUserMessage] = React.useState('');
<<<<<<< HEAD
        const [loading, setLoading] = React.useState(false);
        const [error, setError] = React.useState('');
        const [success, setSuccess] = React.useState('');
=======
>>>>>>> 9ba70051

        React.useEffect(() => {
          fetch('/products')
            .then(res => res.json())
            .then(data => setProducts(data));
        }, []);

        const validProduct = () => name.trim() && !isNaN(parseFloat(price)) && parseFloat(price) >= 0;

        const addProduct = () => {
          if (!validProduct()) {
            setError('Valid name and price required');
            return;
          }
          setError('');
          fetch('/products', {
            method: 'POST',
            headers: { 'Content-Type': 'application/json' },
            body: JSON.stringify({ name, price: parseFloat(price) })
          })
            .then(res => res.json())
            .then(product => {
              setProducts([...products, product]);
              setName('');
              setPrice('');
              setSuccess('Product added!');
              setTimeout(() => setSuccess(''), 2000);
            });
        };

        const sendMessage = () => {
          if (!userMessage.trim()) return;
          setLoading(true);
          fetch('/chat', {
            method: 'POST',
            headers: { 'Content-Type': 'application/json' },
            body: JSON.stringify({ message: userMessage })
          })
            .then(res => res.json())
            .then(data => {
              setMessages([...messages, { user: userMessage, bot: data.response }]);
              setUserMessage('');
            })
            .finally(() => setLoading(false));
        };

        const sendMessage = () => {
          fetch('/chat', {
            method: 'POST',
            headers: { 'Content-Type': 'application/json' },
            body: JSON.stringify({ message: userMessage })
          })
            .then(res => res.json())
            .then(data => {
              setMessages([...messages, { user: userMessage, bot: data.response }]);
              setUserMessage('');
            });
        };

        return (
<<<<<<< HEAD
          <div className="row g-4">
            <div className="col-md-4">
              <h2>Products</h2>
              <div className="row row-cols-1 g-3">
                {products.map(p => (
                  <div key={p.id} className="col">
                    <div className="card h-100 shadow-sm">
                      <img className="card-img-top" src="https://via.placeholder.com/150" alt="" />
                      <div className="card-body">
                        <h5 className="card-title text-center">{p.name}</h5>
                        <p className="card-text text-center">{currency.format(p.price)}</p>
                      </div>
                    </div>
                  </div>
                ))}
              </div>
            </div>
            <div className="col-md-4">
              <h2>Add Product</h2>
              <div className="mb-3">
                <label className="form-label" htmlFor="name">Name</label>
                <input id="name" className="form-control" placeholder="Product name" value={name} onChange={e => setName(e.target.value)} />
              </div>
              <div className="mb-3">
                <label className="form-label" htmlFor="price">Price</label>
                <input id="price" className="form-control" placeholder="0.00" value={price} onChange={e => setPrice(e.target.value)} />
              </div>
              {error && <div className="text-danger mb-2">{error}</div>}
              {success && <div className="text-success mb-2">{success}</div>}
              <button className="btn btn-primary" onClick={addProduct} disabled={!validProduct()}>
                <i className="fas fa-plus me-1"></i>Add
              </button>
            </div>
            <div className="col-md-4">
              <h2>Chatbot Assistant</h2>
              <div className="mb-3" style={{ maxHeight: '300px', overflowY: 'auto' }}>
                {messages.map((m, i) => (
                  <div key={i} className="chat-message">
                    <div><strong>You:</strong> {m.user}</div>
                    <div><strong>Bot:</strong> {m.bot}</div>
                  </div>
                ))}
                {loading && <div className="loading">Bot is typing...</div>}
              </div>
              <div className="input-group">
                <input className="form-control" placeholder="Type a message" value={userMessage} onChange={e => setUserMessage(e.target.value)} onKeyDown={e => { if (e.key === 'Enter') sendMessage(); }} />
                <button className="btn btn-secondary" onClick={sendMessage} aria-label="Send">
                  <i className="fas fa-paper-plane"></i>
                </button>
              </div>
            </div>
=======
          <div>
            <h1>Products</h1>
            <ul>
              {products.map(p => (
                <li key={p.id}>{p.name} - ${p.price}</li>
              ))}
            </ul>
            <h2>Add Product</h2>
            <input placeholder="Name" value={name} onChange={e => setName(e.target.value)} />
            <input placeholder="Price" value={price} onChange={e => setPrice(e.target.value)} />
            <button onClick={addProduct}>Add</button>

            <h2>Chatbot Assistant</h2>
            <ul>
              {messages.map((m, i) => (
                <li key={i}>
                  <strong>You:</strong> {m.user}<br/>
                  <strong>Bot:</strong> {m.bot}
                </li>
              ))}
            </ul>
            <input placeholder="Message" value={userMessage} onChange={e => setUserMessage(e.target.value)} />
            <button onClick={sendMessage}>Send</button>
>>>>>>> 9ba70051
          </div>
        );
      };

      React.useEffect(() => {
        document.querySelector('.dark-mode-toggle').addEventListener('click', () => {
          document.body.classList.toggle('dark');
        });
      }, []);

      ReactDOM.render(<App />, document.getElementById('root'));
    </script>
    <script src="https://cdn.jsdelivr.net/npm/bootstrap@5.3.0/dist/js/bootstrap.bundle.min.js"></script>
  </body>
</html><|MERGE_RESOLUTION|>--- conflicted
+++ resolved
@@ -1,192 +1,157 @@
 <!DOCTYPE html>
 <html lang="en">
-  <head>
-    <meta charset="UTF-8" />
-    <meta http-equiv="X-UA-Compatible" content="IE=edge" />
-    <meta name="viewport" content="width=device-width, initial-scale=1.0" />
-    <title>CMS Ecommerce App</title>
-    <link href="https://fonts.googleapis.com/css2?family=Inter&display=swap" rel="stylesheet">
-    <link href="https://cdn.jsdelivr.net/npm/bootstrap@5.3.0/dist/css/bootstrap.min.css" rel="stylesheet">
-    <link rel="stylesheet" href="https://cdnjs.cloudflare.com/ajax/libs/font-awesome/6.0.0/css/all.min.css" integrity="sha512-" crossorigin="anonymous" referrerpolicy="no-referrer" />
-    <link rel="stylesheet" href="styles.css">
-    <script crossorigin src="https://unpkg.com/react@17/umd/react.production.min.js"></script>
-    <script crossorigin src="https://unpkg.com/react-dom@17/umd/react-dom.production.min.js"></script>
-    <script crossorigin src="https://unpkg.com/babel-standalone@6/babel.min.js"></script>
-  </head>
-  <body>
-    <header class="bg-primary text-white p-3 mb-4">
-      <div class="container d-flex justify-content-between align-items-center">
-        <h1 class="h3 mb-0"><i class="fas fa-store me-2"></i>Ecommerce Demo</h1>
-        <button class="btn btn-light dark-mode-toggle"><i class="fas fa-moon"></i></button>
-      </div>
-    </header>
-    <div id="root" class="container"></div>
-    <footer class="text-white">
-      &copy; 2025 My Shop
-    </footer>
-    <script type="text/babel">
-      const currency = new Intl.NumberFormat('en-US', { style: 'currency', currency: 'USD' });
-      const App = () => {
-        const [products, setProducts] = React.useState([]);
-        const [name, setName] = React.useState('');
-        const [price, setPrice] = React.useState('');
-        const [messages, setMessages] = React.useState([]);
-        const [userMessage, setUserMessage] = React.useState('');
-<<<<<<< HEAD
-        const [loading, setLoading] = React.useState(false);
-        const [error, setError] = React.useState('');
-        const [success, setSuccess] = React.useState('');
-=======
->>>>>>> 9ba70051
+<head>
+  <meta charset="UTF-8" />
+  <meta http-equiv="X-UA-Compatible" content="IE=edge" />
+  <meta name="viewport" content="width=device-width, initial-scale=1.0" />
+  <title>CMS Ecommerce App</title>
+  <link href="https://fonts.googleapis.com/css2?family=Inter&display=swap" rel="stylesheet">
+  <link href="https://cdn.jsdelivr.net/npm/bootstrap@5.3.0/dist/css/bootstrap.min.css" rel="stylesheet">
+  <link rel="stylesheet" href="https://cdnjs.cloudflare.com/ajax/libs/font-awesome/6.0.0/css/all.min.css" crossorigin="anonymous" referrerpolicy="no-referrer" />
+  <link rel="stylesheet" href="styles.css">
+  <script crossorigin src="https://unpkg.com/react@17/umd/react.production.min.js"></script>
+  <script crossorigin src="https://unpkg.com/react-dom@17/umd/react-dom.production.min.js"></script>
+  <script crossorigin src="https://unpkg.com/babel-standalone@6/babel.min.js"></script>
+</head>
+<body>
+  <header class="bg-primary text-white p-3 mb-4">
+    <div class="container d-flex justify-content-between align-items-center">
+      <h1 class="h3 mb-0"><i class="fas fa-store me-2"></i>Ecommerce Demo</h1>
+      <button class="btn btn-light dark-mode-toggle"><i class="fas fa-moon"></i></button>
+    </div>
+  </header>
 
-        React.useEffect(() => {
-          fetch('/products')
-            .then(res => res.json())
-            .then(data => setProducts(data));
-        }, []);
+  <div id="root" class="container"></div>
 
-        const validProduct = () => name.trim() && !isNaN(parseFloat(price)) && parseFloat(price) >= 0;
+  <footer class="text-white">
+    &copy; 2025 My Shop
+  </footer>
 
-        const addProduct = () => {
-          if (!validProduct()) {
-            setError('Valid name and price required');
-            return;
-          }
-          setError('');
-          fetch('/products', {
-            method: 'POST',
-            headers: { 'Content-Type': 'application/json' },
-            body: JSON.stringify({ name, price: parseFloat(price) })
+  <script type="text/babel">
+    const currency = new Intl.NumberFormat('en-US', { style: 'currency', currency: 'USD' });
+
+    const App = () => {
+      const [products, setProducts] = React.useState([]);
+      const [name, setName] = React.useState('');
+      const [price, setPrice] = React.useState('');
+      const [messages, setMessages] = React.useState([]);
+      const [userMessage, setUserMessage] = React.useState('');
+      const [loading, setLoading] = React.useState(false);
+      const [error, setError] = React.useState('');
+      const [success, setSuccess] = React.useState('');
+
+      React.useEffect(() => {
+        fetch('/products')
+          .then(res => res.json())
+          .then(data => setProducts(data));
+      }, []);
+
+      const validProduct = () => name.trim() && !isNaN(parseFloat(price)) && parseFloat(price) >= 0;
+
+      const addProduct = () => {
+        if (!validProduct()) {
+          setError('Valid name and price required');
+          return;
+        }
+        setError('');
+        fetch('/products', {
+          method: 'POST',
+          headers: { 'Content-Type': 'application/json' },
+          body: JSON.stringify({ name, price: parseFloat(price) })
+        })
+          .then(res => res.json())
+          .then(product => {
+            setProducts([...products, product]);
+            setName('');
+            setPrice('');
+            setSuccess('Product added!');
+            setTimeout(() => setSuccess(''), 2000);
+          });
+      };
+
+      const sendMessage = () => {
+        if (!userMessage.trim()) return;
+        setLoading(true);
+        fetch('/chat', {
+          method: 'POST',
+          headers: { 'Content-Type': 'application/json' },
+          body: JSON.stringify({ message: userMessage })
+        })
+          .then(res => res.json())
+          .then(data => {
+            setMessages([...messages, { user: userMessage, bot: data.response }]);
+            setUserMessage('');
           })
-            .then(res => res.json())
-            .then(product => {
-              setProducts([...products, product]);
-              setName('');
-              setPrice('');
-              setSuccess('Product added!');
-              setTimeout(() => setSuccess(''), 2000);
-            });
-        };
+          .finally(() => setLoading(false));
+      };
 
-        const sendMessage = () => {
-          if (!userMessage.trim()) return;
-          setLoading(true);
-          fetch('/chat', {
-            method: 'POST',
-            headers: { 'Content-Type': 'application/json' },
-            body: JSON.stringify({ message: userMessage })
-          })
-            .then(res => res.json())
-            .then(data => {
-              setMessages([...messages, { user: userMessage, bot: data.response }]);
-              setUserMessage('');
-            })
-            .finally(() => setLoading(false));
-        };
-
-        const sendMessage = () => {
-          fetch('/chat', {
-            method: 'POST',
-            headers: { 'Content-Type': 'application/json' },
-            body: JSON.stringify({ message: userMessage })
-          })
-            .then(res => res.json())
-            .then(data => {
-              setMessages([...messages, { user: userMessage, bot: data.response }]);
-              setUserMessage('');
-            });
-        };
-
-        return (
-<<<<<<< HEAD
-          <div className="row g-4">
-            <div className="col-md-4">
-              <h2>Products</h2>
-              <div className="row row-cols-1 g-3">
-                {products.map(p => (
-                  <div key={p.id} className="col">
-                    <div className="card h-100 shadow-sm">
-                      <img className="card-img-top" src="https://via.placeholder.com/150" alt="" />
-                      <div className="card-body">
-                        <h5 className="card-title text-center">{p.name}</h5>
-                        <p className="card-text text-center">{currency.format(p.price)}</p>
-                      </div>
+      return (
+        <div className="row g-4">
+          <div className="col-md-4">
+            <h2>Products</h2>
+            <div className="row row-cols-1 g-3">
+              {products.map(p => (
+                <div key={p.id} className="col">
+                  <div className="card h-100 shadow-sm">
+                    <img className="card-img-top" src="https://via.placeholder.com/150" alt="" />
+                    <div className="card-body">
+                      <h5 className="card-title text-center">{p.name}</h5>
+                      <p className="card-text text-center">{currency.format(p.price)}</p>
                     </div>
                   </div>
-                ))}
-              </div>
+                </div>
+              ))}
             </div>
-            <div className="col-md-4">
-              <h2>Add Product</h2>
-              <div className="mb-3">
-                <label className="form-label" htmlFor="name">Name</label>
-                <input id="name" className="form-control" placeholder="Product name" value={name} onChange={e => setName(e.target.value)} />
-              </div>
-              <div className="mb-3">
-                <label className="form-label" htmlFor="price">Price</label>
-                <input id="price" className="form-control" placeholder="0.00" value={price} onChange={e => setPrice(e.target.value)} />
-              </div>
-              {error && <div className="text-danger mb-2">{error}</div>}
-              {success && <div className="text-success mb-2">{success}</div>}
-              <button className="btn btn-primary" onClick={addProduct} disabled={!validProduct()}>
-                <i className="fas fa-plus me-1"></i>Add
+          </div>
+
+          <div className="col-md-4">
+            <h2>Add Product</h2>
+            <div className="mb-3">
+              <label className="form-label" htmlFor="name">Name</label>
+              <input id="name" className="form-control" placeholder="Product name" value={name} onChange={e => setName(e.target.value)} />
+            </div>
+            <div className="mb-3">
+              <label className="form-label" htmlFor="price">Price</label>
+              <input id="price" className="form-control" placeholder="0.00" value={price} onChange={e => setPrice(e.target.value)} />
+            </div>
+            {error && <div className="text-danger mb-2">{error}</div>}
+            {success && <div className="text-success mb-2">{success}</div>}
+            <button className="btn btn-primary" onClick={addProduct} disabled={!validProduct()}>
+              <i className="fas fa-plus me-1"></i>Add
+            </button>
+          </div>
+
+          <div className="col-md-4">
+            <h2>Chatbot Assistant</h2>
+            <div className="mb-3" style={{ maxHeight: '300px', overflowY: 'auto' }}>
+              {messages.map((m, i) => (
+                <div key={i} className="chat-message">
+                  <div><strong>You:</strong> {m.user}</div>
+                  <div><strong>Bot:</strong> {m.bot}</div>
+                </div>
+              ))}
+              {loading && <div className="loading">Bot is typing...</div>}
+            </div>
+            <div className="input-group">
+              <input className="form-control" placeholder="Type a message" value={userMessage} onChange={e => setUserMessage(e.target.value)} onKeyDown={e => { if (e.key === 'Enter') sendMessage(); }} />
+              <button className="btn btn-secondary" onClick={sendMessage} aria-label="Send">
+                <i className="fas fa-paper-plane"></i>
               </button>
             </div>
-            <div className="col-md-4">
-              <h2>Chatbot Assistant</h2>
-              <div className="mb-3" style={{ maxHeight: '300px', overflowY: 'auto' }}>
-                {messages.map((m, i) => (
-                  <div key={i} className="chat-message">
-                    <div><strong>You:</strong> {m.user}</div>
-                    <div><strong>Bot:</strong> {m.bot}</div>
-                  </div>
-                ))}
-                {loading && <div className="loading">Bot is typing...</div>}
-              </div>
-              <div className="input-group">
-                <input className="form-control" placeholder="Type a message" value={userMessage} onChange={e => setUserMessage(e.target.value)} onKeyDown={e => { if (e.key === 'Enter') sendMessage(); }} />
-                <button className="btn btn-secondary" onClick={sendMessage} aria-label="Send">
-                  <i className="fas fa-paper-plane"></i>
-                </button>
-              </div>
-            </div>
-=======
-          <div>
-            <h1>Products</h1>
-            <ul>
-              {products.map(p => (
-                <li key={p.id}>{p.name} - ${p.price}</li>
-              ))}
-            </ul>
-            <h2>Add Product</h2>
-            <input placeholder="Name" value={name} onChange={e => setName(e.target.value)} />
-            <input placeholder="Price" value={price} onChange={e => setPrice(e.target.value)} />
-            <button onClick={addProduct}>Add</button>
+          </div>
+        </div>
+      );
+    };
 
-            <h2>Chatbot Assistant</h2>
-            <ul>
-              {messages.map((m, i) => (
-                <li key={i}>
-                  <strong>You:</strong> {m.user}<br/>
-                  <strong>Bot:</strong> {m.bot}
-                </li>
-              ))}
-            </ul>
-            <input placeholder="Message" value={userMessage} onChange={e => setUserMessage(e.target.value)} />
-            <button onClick={sendMessage}>Send</button>
->>>>>>> 9ba70051
-          </div>
-        );
-      };
+    React.useEffect(() => {
+      document.querySelector('.dark-mode-toggle').addEventListener('click', () => {
+        document.body.classList.toggle('dark');
+      });
+    }, []);
 
-      React.useEffect(() => {
-        document.querySelector('.dark-mode-toggle').addEventListener('click', () => {
-          document.body.classList.toggle('dark');
-        });
-      }, []);
+    ReactDOM.render(<App />, document.getElementById('root'));
+  </script>
 
-      ReactDOM.render(<App />, document.getElementById('root'));
-    </script>
-    <script src="https://cdn.jsdelivr.net/npm/bootstrap@5.3.0/dist/js/bootstrap.bundle.min.js"></script>
-  </body>
+  <script src="https://cdn.jsdelivr.net/npm/bootstrap@5.3.0/dist/js/bootstrap.bundle.min.js"></script>
+</body>
 </html>