--- conflicted
+++ resolved
@@ -1,25 +1,36 @@
-Backend – Flask API
-This is a minimal Flask API powering the CMS ecommerce app.
-It serves product data, handles basic chatbot interactions, and supports pagination and error handling.
+🔙 Backend – Flask API
+The backend is a lightweight Flask API that powers The Sip ecommerce app. It handles product data, chatbot interactions, and basic pagination with error handling.
 
 🔌 API Endpoints
 Endpoint	Description
 POST /chat	Accepts a user message and returns a chatbot reply
 GET /chat/history	Returns the recent chat conversation history
 GET /products	Returns a paginated list of products (page, per_page)
+GET /categories	Returns a list of all available product categories
 
-<<<<<<< HEAD
-The API exposes a `/chat` endpoint used by the frontend chatbot, a `/chat/history` endpoint to fetch recent conversations, and a `/products` endpoint for product management. Missing names or invalid prices return errors, while the chat endpoint responds with simple rules for demonstration. The products endpoint also accepts `page`, `per_page`, `q` (search) and `category` query parameters for pagination and filtering. Use `/categories` to retrieve the list of categories.
-Each product now includes a `rating` field used to display star ratings on the frontend.
+🧠 Chatbot Functionality
+/chat responds to simple keywords like "hello" and "price" with canned replies
 
-## Setup
-=======
-The /chat endpoint responds to simple keywords like "hello" and "price" with friendly replies.
->>>>>>> c1bab2b1
+Returns helpful error messages for invalid or missing message data
 
-Invalid requests (e.g., missing message content, bad pricing data) return meaningful error messages.
+Chat history is stored in memory and returned from /chat/history
 
-🚀 Setup
+📦 Product Functionality
+/products supports:
+
+Pagination via page and per_page
+
+Search using q
+
+Category filtering with category
+
+Each product now includes a rating field for displaying stars on the frontend
+
+Use /categories to fetch all available product categories
+
+Invalid requests (like missing product names or invalid prices) return clear error responses
+
+🚀 Setup Instructions
 Run these commands from the backend/ directory:
 
 bash
@@ -28,36 +39,10 @@
 python3 -m venv venv
 source venv/bin/activate
 pip install Flask
-<<<<<<< HEAD
 python backend/app.py
-```
+🛠️ Example API Usage
+Send a message to the chatbot:
 
-
-Example chat request:
-```bash
-curl -X POST http://localhost:5000/chat \
-  -H "Content-Type: application/json" \
-  -d '{"message": "hello"}'
-```
-
-Get chat history:
-```bash
-curl http://localhost:5000/chat/history
-```
-
-Paginated products:
-```bash
-curl "http://localhost:5000/products?page=1&per_page=5"
-```
-
-List categories:
-```bash
-curl http://localhost:5000/categories
-```
-=======
-python app.py
-🛠️ Example API Requests
-Send a message to the chatbot:
 bash
 Copy
 Edit
@@ -65,13 +50,20 @@
   -H "Content-Type: application/json" \
   -d '{"message": "hello"}'
 Get chat history:
+
 bash
 Copy
 Edit
 curl http://localhost:5000/chat/history
-Get paginated product list:
+Get paginated products:
+
 bash
 Copy
 Edit
 curl "http://localhost:5000/products?page=1&per_page=5"
->>>>>>> c1bab2b1
+Get the list of categories:
+
+bash
+Copy
+Edit
+curl http://localhost:5000/categories