--- conflicted
+++ resolved
@@ -1,39 +1,42 @@
-# Backend - Flask API
+Backend – Flask API
+This is a minimal Flask API powering the CMS ecommerce app.
+It serves product data, handles basic chatbot interactions, and supports pagination and error handling.
 
-This is a minimal Flask API serving product data for the CMS ecommerce app.
+🔌 API Endpoints
+Endpoint	Description
+POST /chat	Accepts a user message and returns a chatbot reply
+GET /chat/history	Returns the recent chat conversation history
+GET /products	Returns a paginated list of products (page, per_page)
 
-<<<<<<< HEAD
-The API exposes a `/chat` endpoint used by the frontend chatbot, a `/chat/history` endpoint to fetch recent conversations, and a `/products` endpoint for product management. Missing names or invalid prices return errors, while the chat endpoint responds with simple rules for demonstration. The products endpoint also accepts `page` and `per_page` query parameters for pagination.
-=======
+The /chat endpoint responds to simple keywords like "hello" and "price" with friendly replies.
 
->>>>>>> 3faa3df1
+Invalid requests (e.g., missing message content, bad pricing data) return meaningful error messages.
 
-## Setup
+🚀 Setup
+Run these commands from the backend/ directory:
 
-```
+bash
+Copy
+Edit
 python3 -m venv venv
 source venv/bin/activate
 pip install Flask
-python backend/app.py
-```
-
-
-Example chat request:
-```bash
+python app.py
+🛠️ Example API Requests
+Send a message to the chatbot:
+bash
+Copy
+Edit
 curl -X POST http://localhost:5000/chat \
   -H "Content-Type: application/json" \
   -d '{"message": "hello"}'
-<<<<<<< HEAD
-```
-
 Get chat history:
-```bash
+bash
+Copy
+Edit
 curl http://localhost:5000/chat/history
-```
-
-Paginated products:
-```bash
-curl "http://localhost:5000/products?page=1&per_page=5"
-=======
->>>>>>> 3faa3df1
-```+Get paginated product list:
+bash
+Copy
+Edit
+curl "http://localhost:5000/products?page=1&per_page=5"