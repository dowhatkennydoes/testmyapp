--- conflicted
+++ resolved
@@ -2,15 +2,8 @@
 
 app = Flask(__name__)
 
-<<<<<<< HEAD
-# store conversation history in memory
+# In-memory data storage
 chat_history = []
-
-# Sample in-memory data store
-=======
-# In-memory conversation history and product data
-chat_history = []
->>>>>>> c1bab2b1
 products = [
     {
         "id": 1,
@@ -38,22 +31,14 @@
     }
 ]
 
-<<<<<<< HEAD
-# Simple chatbot assistant with basic keyword responses
-@app.route('/chat', methods=['POST'])
-def chat():
-    data = request.get_json(force=True, silent=True) or {}
-    message = data.get('message')
-=======
-# ----------- Chatbot Assistant Endpoints -----------
+# ----------- Chatbot Endpoints -----------
 
 @app.route('/chat', methods=['POST'])
 def chat():
-    """Respond to user messages with simple keyword-based replies."""
+    """Respond to user messages with keyword-based replies."""
     data = request.get_json(force=True, silent=True) or {}
     message = data.get('message')
 
->>>>>>> c1bab2b1
     if not message:
         return jsonify({"error": "message required"}), 400
 
@@ -67,49 +52,37 @@
     else:
         bot = f"You said: {message}"
 
-<<<<<<< HEAD
-=======
-    # Save conversation to history
->>>>>>> c1bab2b1
     chat_history.append({"user": message, "bot": bot})
     if len(chat_history) > 50:
         chat_history.pop(0)
 
     return jsonify({"response": bot})
 
-
 @app.route('/chat/history', methods=['GET'])
 def chat_history_endpoint():
-    """Return recent chat history."""
+    """Return the recent chat conversation history."""
     return jsonify(chat_history)
 
-<<<<<<< HEAD
+# ----------- Product Endpoints -----------
+
 @app.route('/categories', methods=['GET'])
 def list_categories():
-    """Return unique product categories."""
-    cats = sorted({p.get('category', 'Uncategorized') for p in products})
-    return jsonify(cats)
+    """Return a list of unique product categories."""
+    categories = sorted({p.get('category', 'Uncategorized') for p in products})
+    return jsonify(categories)
 
 @app.route('/products', methods=['GET'])
 def list_products():
-    """Return a paginated list of products with optional search and category filter."""
-=======
-# ----------- Product Endpoints -----------
-
-@app.route('/products', methods=['GET'])
-def list_products():
-    """Return a paginated list of products."""
->>>>>>> c1bab2b1
+    """Return a paginated list of products with optional search and category filtering."""
     try:
-        page = int(request.args.get('page', '1'))
-        per_page = int(request.args.get('per_page', '5'))
+        page = int(request.args.get('page', 1))
+        per_page = int(request.args.get('per_page', 5))
     except ValueError:
         return jsonify({"error": "invalid pagination"}), 400
 
     if page < 1 or per_page < 1:
         return jsonify({"error": "invalid pagination"}), 400
 
-<<<<<<< HEAD
     query = request.args.get('q', '').lower()
     category = request.args.get('category')
 
@@ -122,40 +95,23 @@
     start = (page - 1) * per_page
     end = start + per_page
     items = filtered[start:end]
-=======
-    start = (page - 1) * per_page
-    end = start + per_page
-    items = products[start:end]
 
->>>>>>> c1bab2b1
     return jsonify({
         "items": items,
         "page": page,
         "per_page": per_page,
-<<<<<<< HEAD
         "total": len(filtered)
     })
 
 @app.route('/products', methods=['POST'])
 def create_product():
+    """Create a new product."""
     data = request.get_json(force=True) or {}
     name = data.get("name", "").strip()
     price = data.get("price")
     category = data.get("category", "Uncategorized")
     image = data.get("image", "https://via.placeholder.com/150")
     rating = data.get("rating", 0)
-=======
-        "total": len(products)
-    })
-
-
-@app.route('/products', methods=['POST'])
-def create_product():
-    """Create a new product with name and price."""
-    data = request.get_json(force=True) or {}
-    name = data.get("name", "").strip()
-    price = data.get("price")
->>>>>>> c1bab2b1
 
     if not name:
         return jsonify({"error": "name required"}), 400
@@ -165,7 +121,6 @@
     except (TypeError, ValueError):
         return jsonify({"error": "valid price required"}), 400
 
-<<<<<<< HEAD
     try:
         rating_val = float(rating)
     except (TypeError, ValueError):
@@ -178,12 +133,6 @@
         "category": category,
         "image": image,
         "rating": rating_val
-=======
-    product = {
-        "id": len(products) + 1,
-        "name": name,
-        "price": price_val
->>>>>>> c1bab2b1
     }
     products.append(product)
 
