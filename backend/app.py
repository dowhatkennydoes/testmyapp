--- conflicted
+++ resolved
@@ -2,23 +2,20 @@
 
 app = Flask(__name__)
 
-# store conversation history in memory
+# In-memory conversation history and product data
 chat_history = []
-
-# Sample in-memory data store
 products = [
     {"id": 1, "name": "Sample Product", "price": 10.0}
 ]
 
-<<<<<<< HEAD
-# Simple chatbot assistant with basic keyword responses
-=======
-# Simple chatbot assistant with simple rules
->>>>>>> 3faa3df1
+# ----------- Chatbot Assistant Endpoints -----------
+
 @app.route('/chat', methods=['POST'])
 def chat():
+    """Respond to user messages with simple keyword-based replies."""
     data = request.get_json(force=True, silent=True) or {}
     message = data.get('message')
+
     if not message:
         return jsonify({"error": "message required"}), 400
 
@@ -27,12 +24,12 @@
         bot = "Hello! How can I assist you today?"
     elif "price" in text:
         bot = "Our products start at $10."
-<<<<<<< HEAD
     elif "help" in text:
         bot = "Try asking about our products or say hello!"
     else:
         bot = f"You said: {message}"
 
+    # Save conversation to history
     chat_history.append({"user": message, "bot": bot})
     if len(chat_history) > 50:
         chat_history.pop(0)
@@ -45,13 +42,8 @@
     """Return recent chat history."""
     return jsonify(chat_history)
 
-=======
-    else:
-        bot = f"You said: {message}"
+# ----------- Product Endpoints -----------
 
-    return jsonify({"response": bot})
-
->>>>>>> 3faa3df1
 @app.route('/products', methods=['GET'])
 def list_products():
     """Return a paginated list of products."""
@@ -67,6 +59,7 @@
     start = (page - 1) * per_page
     end = start + per_page
     items = products[start:end]
+
     return jsonify({
         "items": items,
         "page": page,
@@ -74,8 +67,10 @@
         "total": len(products)
     })
 
+
 @app.route('/products', methods=['POST'])
 def create_product():
+    """Create a new product with name and price."""
     data = request.get_json(force=True) or {}
     name = data.get("name", "").strip()
     price = data.get("price")
@@ -94,7 +89,10 @@
         "price": price_val
     }
     products.append(product)
+
     return jsonify(product), 201
+
+# ----------- Run App -----------
 
 if __name__ == '__main__':
     app.run(debug=True)